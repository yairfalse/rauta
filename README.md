--- conflicted
+++ resolved
@@ -80,11 +80,9 @@
 | Tests | ✅ | 68 tests passing |
 | Pre-commit Hook | ✅ | fmt + clippy + tests |
 
-<<<<<<< HEAD
-**Try it NOW:**
-=======
+
+
 Pure Rust userspace proxy. Simple.
->>>>>>> d0a06ba7
 
 ```bash
 # Clone and build
@@ -103,7 +101,6 @@
 # → Route matched! Backend: 10.0.1.2:8080 (prefix match!)
 ```
 
----
 
 ## Performance Goals
 
@@ -178,21 +175,9 @@
 - **kube-rs** - Kubernetes API client
 - **aya** - eBPF framework (Stage 2)
 
-<<<<<<< HEAD
 **Kernel (eBPF):**
-- **XDP** - eXpress Data Path (pre-TCP packet processing)
 - **Aya BPF** - Rust eBPF programs (Stage 2)
 - **BPF maps** - Shared state (routes, backends, flow cache)
-
-**Why Rust + eBPF?**
-- **Memory safety** - No segfaults, no UAF bugs
-- **Zero-copy XDP** - Packets processed before TCP stack
-- **Strong typing** - BPF maps are type-safe (Aya)
-- **TDD-friendly** - Easy to test userspace logic
-=======
-
->>>>>>> d0a06ba7
-
 ---
 
 ## Development
@@ -271,28 +256,6 @@
 
 **Why split eBPF + Rust?**
 Because your traffic isn't evenly distributed. 99% of requests hit the same 100 routes. Those can live in kernel memory and route instantly. The other 1% gets the full Rust router with all the features. You get speed where it matters and flexibility where you need it.
-
----
-
-## false-systems Ecosystem
-
-<<<<<<< HEAD
-**Finnish Tool Naming Theme:**
-
-| Tool | Finnish | Meaning | Purpose |
-|------|---------|---------|---------|
-| **TAPIO** | 🌲 Tapio | Forest spirit | K8s observer (eBPF + Go) |
-| **RAUTA** | ⚙️ Rauta | Iron | Ingress controller (Rust + eBPF) |
-| **AHTI** | 🌊 Ahti | Water spirit | Correlation engine (Go) |
-| **URPO** | 🔍 Urpo | Explorer | Trace explorer (Rust) |
-| **ELAVA** | 💚 Elävä | Living | AWS scanner (Go) |
-
-**Integration:**
-- RAUTA → NATS → TAPIO (correlate ingress with pod metrics)
-- RAUTA → OTLP → URPO (trace visualization)
-- RAUTA → NATS → AHTI (service graph)
-
-All projects are **experimental** and **learning in public**.
 
 ---
 
@@ -321,10 +284,8 @@
 ---
 
 ## Benchmarks (Coming Soon)
-=======
 ---
 ## Why Rust?
->>>>>>> d0a06ba7
 
 We'll test with real traffic patterns to see:
 - How fast is matchit routing in practice?
@@ -332,12 +293,6 @@
 - How much faster is eBPF for hot routes?
 - Where are the bottlenecks?
 
-<<<<<<< HEAD
-Numbers coming once we have K8s integration working!
-
-=======
->>>>>>> d0a06ba7
----
 
 ## Why "Iron"?
 
@@ -355,7 +310,6 @@
 
 Apache 2.0 - Free and open source.
 
-<<<<<<< HEAD
 Built with ❤️ and 🦀 by the false-systems team.
 
 ---
@@ -372,6 +326,3 @@
 **RAUTA: Iron-clad routing at wire speed** ⚙️🦀
 
 *Experimental. Learning in public. Join us!*
-=======
----
->>>>>>> d0a06ba7
