//! Configuration for RAUTA controller
//!
//! Gateway API native configuration (no legacy Ingress support).

use serde::{Deserialize, Serialize};
use std::env;

/// Controller configuration
#[derive(Debug, Clone, Deserialize, Serialize)]
pub struct ControllerConfig {
    /// Controller name (for Gateway API)
    #[serde(default = "default_controller_name")]
    pub controller_name: String,

    /// GatewayClass name to watch (for Gateway API)
    pub gateway_class_name: Option<String>,

    /// Timeout configuration
    #[serde(default)]
    pub timeouts: TimeoutConfig,

    /// Health checking configuration
    #[serde(default)]
    pub health_check: HealthCheckConfig,
}

/// Timeout configuration for reliability
#[derive(Debug, Clone, Deserialize, Serialize)]
pub struct TimeoutConfig {
    /// TCP connection timeout in seconds (default: 5s)
    #[serde(default = "default_connect_timeout")]
    pub connect_timeout_secs: u64,

    /// HTTP request timeout in seconds (default: 30s)
    #[serde(default = "default_request_timeout")]
    pub request_timeout_secs: u64,

    /// Idle connection timeout in seconds (default: 90s)
    #[serde(default = "default_idle_timeout")]
    pub idle_timeout_secs: u64,
}

fn default_connect_timeout() -> u64 {
    5
}

fn default_request_timeout() -> u64 {
    30
}

fn default_idle_timeout() -> u64 {
    90
}

impl Default for TimeoutConfig {
    fn default() -> Self {
        Self {
            connect_timeout_secs: default_connect_timeout(),
            request_timeout_secs: default_request_timeout(),
            idle_timeout_secs: default_idle_timeout(),
        }
    }
}

<<<<<<< HEAD
/// Health check configuration
#[derive(Debug, Clone, Deserialize, Serialize)]
pub struct HealthCheckConfig {
    /// Enable active health checking (default: false for safety)
    #[serde(default = "default_false")]
    pub enabled: bool,

    /// Probe interval in seconds (default: 5s)
    #[serde(default = "default_health_check_interval")]
    pub interval_secs: u64,

    /// Probe timeout in seconds (default: 2s)
    #[serde(default = "default_health_check_timeout")]
    pub timeout_secs: u64,

    /// Consecutive failures before marking unhealthy (default: 3)
    #[serde(default = "default_unhealthy_threshold")]
    pub unhealthy_threshold: u32,

    /// Consecutive successes before marking healthy (default: 2)
    #[serde(default = "default_healthy_threshold")]
    pub healthy_threshold: u32,
}

fn default_false() -> bool {
    false
}

fn default_health_check_interval() -> u64 {
    5
}

fn default_health_check_timeout() -> u64 {
    2
}

fn default_unhealthy_threshold() -> u32 {
    3
}

fn default_healthy_threshold() -> u32 {
    2
}

impl Default for HealthCheckConfig {
    fn default() -> Self {
        Self {
            enabled: default_false(), // Disabled by default for safety
            interval_secs: default_health_check_interval(),
            timeout_secs: default_health_check_timeout(),
            unhealthy_threshold: default_unhealthy_threshold(),
            healthy_threshold: default_healthy_threshold(),
        }
    }
}

/// API feature flags
#[derive(Debug, Clone, Deserialize, Serialize)]
pub struct ApiConfig {
    /// Enable Gateway API support
    #[serde(default = "default_true")]
    pub gateway: bool,

    /// Enable Ingress API support
    #[serde(default = "default_true")]
    pub ingress: bool,
}

=======
>>>>>>> 949b7473
fn default_controller_name() -> String {
    "rauta.io/gateway-controller".to_string()
}

impl Default for ControllerConfig {
    fn default() -> Self {
        Self {
            controller_name: default_controller_name(),
            gateway_class_name: Some("rauta".to_string()),
            timeouts: TimeoutConfig::default(),
            health_check: HealthCheckConfig::default(),
        }
    }
}

impl ControllerConfig {
    /// Load configuration from environment variables (available but not yet integrated)
    #[allow(dead_code)]
    pub fn from_env() -> Result<Self, Box<dyn std::error::Error>> {
        let mut config = Self::default();

        // Controller identity
        if let Ok(val) = env::var("RAUTA_CONTROLLER_NAME") {
            config.controller_name = val;
        }

        if let Ok(val) = env::var("RAUTA_GATEWAY_CLASS") {
            config.gateway_class_name = Some(val);
        }

        Ok(config)
    }
}

#[cfg(test)]
mod tests {
    use super::*;

    #[test]
    fn test_default_config() {
        let config = ControllerConfig::default();
        assert_eq!(config.controller_name, "rauta.io/gateway-controller");
        assert_eq!(config.gateway_class_name, Some("rauta".to_string()));
    }

    #[test]
    fn test_timeout_defaults() {
        let config = ControllerConfig::default();

        // Production timeouts for reliability
        assert_eq!(
            config.timeouts.connect_timeout_secs, 5,
            "Connect timeout should be 5s (fast-fail for dead backends)"
        );
        assert_eq!(
            config.timeouts.request_timeout_secs, 30,
            "Request timeout should be 30s (reasonable for most requests)"
        );
        assert_eq!(
            config.timeouts.idle_timeout_secs, 90,
            "Idle timeout should be 90s (keep connections alive but not forever)"
        );
    }

    #[test]
    fn test_health_check_defaults() {
        let config = ControllerConfig::default();

        // Health checking disabled by default for safety
        assert!(
            !config.health_check.enabled,
            "Health checking should be disabled by default"
        );
        assert_eq!(
            config.health_check.interval_secs, 5,
            "Health check interval should be 5s"
        );
        assert_eq!(
            config.health_check.timeout_secs, 2,
            "Health check timeout should be 2s"
        );
        assert_eq!(
            config.health_check.unhealthy_threshold, 3,
            "Unhealthy threshold should be 3"
        );
        assert_eq!(
            config.health_check.healthy_threshold, 2,
            "Healthy threshold should be 2"
        );
    }
}<|MERGE_RESOLUTION|>--- conflicted
+++ resolved
@@ -62,7 +62,6 @@
     }
 }
 
-<<<<<<< HEAD
 /// Health check configuration
 #[derive(Debug, Clone, Deserialize, Serialize)]
 pub struct HealthCheckConfig {
@@ -131,8 +130,6 @@
     pub ingress: bool,
 }
 
-=======
->>>>>>> 949b7473
 fn default_controller_name() -> String {
     "rauta.io/gateway-controller".to_string()
 }
