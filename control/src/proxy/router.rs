//! HTTP Router - selects backends using Maglev consistent hashing
//!
//! Supports both exact and prefix matching for K8s Ingress compatibility.
//! Includes passive health checking (circuit breaker pattern).

use common::{fnv1a_hash, maglev_build_compact_table, maglev_lookup_compact, Backend, HttpMethod};
<<<<<<< HEAD
use std::collections::{HashMap, HashSet};
=======
use std::collections::{HashMap, VecDeque};
>>>>>>> c67a7b6c
use std::sync::{Arc, RwLock};
use std::time::{Duration, Instant};

/// Backend draining state (for graceful removal)
#[derive(Debug, Clone)]
struct BackendDraining {
    /// When this backend should be force-removed
    #[allow(dead_code)] // Used in cleanup_expired_draining_backends
    deadline: Instant,
}

impl BackendDraining {
    #[allow(dead_code)] // Used in drain_backend()
    fn new(drain_timeout: Duration) -> Self {
        Self {
            deadline: Instant::now() + drain_timeout,
        }
    }

    #[allow(dead_code)] // Will be used in future EndpointSlice integration
    fn is_expired(&self) -> bool {
        Instant::now() >= self.deadline
    }
}

/// Backend health statistics for passive health checking
#[derive(Debug, Clone)]
struct BackendHealth {
    /// Sliding window of last 100 request results: true = 5xx error, false = success
    window: VecDeque<bool>,
}

const WINDOW_SIZE: usize = 100;

impl BackendHealth {
    #[allow(dead_code)] // Used in tests
    fn new() -> Self {
        Self {
            window: VecDeque::with_capacity(WINDOW_SIZE),
        }
    }

    /// Check if backend is healthy
    /// Unhealthy if error rate > 50% in last 100 requests
    fn is_healthy(&self) -> bool {
        let total = self.window.len();
        if total == 0 {
            return true; // No data yet, assume healthy
        }

        // If error rate > 50%, mark as unhealthy
        let error_count = self.window.iter().filter(|&&is_error| is_error).count();
        let error_rate = error_count as f64 / total as f64;
        error_rate <= 0.5
    }

    /// Record a response
    #[allow(dead_code)] // Used in tests
    fn record_response(&mut self, status_code: u16) {
        let is_error = (500..600).contains(&status_code);
        if self.window.len() == WINDOW_SIZE {
            self.window.pop_front();
        }
        self.window.push_back(is_error);
    }
}

/// Route configuration for a path
struct Route {
    pattern: Arc<str>, // Original route pattern for metrics (Arc for cheap cloning)
    backends: Vec<Backend>,
    maglev_table: Vec<u8>,
}

/// Route match result (backend + pattern for metrics)
pub struct RouteMatch {
    pub backend: Backend,
    pub pattern: Arc<str>, // Arc<str> for zero-cost clone on hot path
}

/// Route lookup key
#[derive(Debug, Clone, Copy, PartialEq, Eq, Hash)]
struct RouteKey {
    method: HttpMethod,
    path_hash: u64,
}

/// HTTP Router - selects backend for incoming requests
///
/// Uses hybrid matching strategy:
/// - Exact match via hash map (O(1) for exact paths)
/// - Prefix match via matchit radix tree (O(log n) for prefixes)
/// - Passive health checking (circuit breaker for unhealthy backends)
pub struct Router {
    routes: Arc<RwLock<HashMap<RouteKey, Route>>>,
    prefix_router: Arc<RwLock<matchit::Router<RouteKey>>>,
<<<<<<< HEAD
    /// Backends marked for draining (graceful removal)
    draining_backends: Arc<RwLock<HashMap<u32, BackendDraining>>>,
=======
    /// Backend health tracking (key = backend IPv4 address)
    backend_health: Arc<RwLock<HashMap<u32, BackendHealth>>>,
>>>>>>> c67a7b6c
}

impl Default for Router {
    fn default() -> Self {
        Self {
            routes: Arc::new(RwLock::new(HashMap::new())),
            prefix_router: Arc::new(RwLock::new(matchit::Router::new())),
<<<<<<< HEAD
            draining_backends: Arc::new(RwLock::new(HashMap::new())),
=======
            backend_health: Arc::new(RwLock::new(HashMap::new())),
>>>>>>> c67a7b6c
        }
    }
}

impl Router {
    /// Create new router
    pub fn new() -> Self {
        Self::default()
    }

    /// Add or update route with backends (idempotent)
    ///
    /// If the route already exists with the same backends, this is a no-op.
    /// If the route exists with different backends, it's updated.
    /// If the route doesn't exist, it's created.
    pub fn add_route(
        &self,
        method: HttpMethod,
        path: &str,
        backends: Vec<Backend>,
    ) -> Result<(), String> {
        let path_hash = fnv1a_hash(path.as_bytes());
        let key = RouteKey { method, path_hash };

        // Check if route already exists with same backends (idempotent fast path)
        {
            let routes = self.routes.read().unwrap();
            if let Some(existing) = routes.get(&key) {
                // Compare backends by content (O(n) Vec comparison; can be expensive for large backend lists)
                if existing.backends.len() == backends.len() && existing.backends == backends {
                    // Route already exists with same backends - no-op
                    return Ok(());
                }
            }
        }

        // Build Maglev table for this route
        let maglev_table = maglev_build_compact_table(&backends);

        let route = Route {
            pattern: Arc::from(path), // Convert to Arc<str> once during route setup
            backends,
            maglev_table,
        };

        // Update routes HashMap (minimize write lock duration)
        {
            let mut routes = self.routes.write().unwrap();
            routes.insert(key, route);
        } // Drop write lock immediately - allows concurrent lookups during rebuild

        // Rebuild matchit router from scratch (since matchit doesn't support updates)
        // Hold read lock during rebuild to allow concurrent route lookups
        // This is O(n) but acceptable for typical K8s Ingress scale (<1000 routes)
        let mut new_prefix_router = matchit::Router::new();
        {
            let routes = self.routes.read().unwrap();
            for (route_key, route) in routes.iter() {
                let path_str = route.pattern.as_ref();

                // Add exact path
                new_prefix_router
                    .insert(path_str.to_string(), *route_key)
                    .map_err(|e| format!("Failed to add exact route {}: {}", path_str, e))?;

                // Add prefix wildcard (matchit syntax: {*rest})
                let prefix_pattern = if path_str == "/" {
                    "/{*rest}".to_string()
                } else {
                    format!("{}/{{*rest}}", path_str.trim_end_matches('/'))
                };

                new_prefix_router
                    .insert(prefix_pattern, *route_key)
                    .map_err(|e| format!("Failed to add prefix route {}: {}", path_str, e))?;
            }
        } // Drop read lock

        // Swap in new prefix router atomically (brief write lock)
        {
            let mut prefix_router = self.prefix_router.write().unwrap();
            *prefix_router = new_prefix_router;
        }

        Ok(())
    }

<<<<<<< HEAD
    /// Mark backend for draining (graceful removal)
    ///
    /// When EndpointSlice removes a backend, don't immediately remove it.
    /// Instead mark as draining to allow existing connections to finish.
    /// After drain_timeout, the backend will be excluded from routing.
    ///
    /// This implements Google's Maglev pattern: "rolling restart of machines
    /// to upgrade Maglevs in a cluster, draining traffic from each one a few
    /// moments beforehand"
    #[allow(dead_code)] // Used in tests and future EndpointSlice integration
    pub fn drain_backend(&self, backend_ip: u32, drain_timeout: Duration) {
        let mut draining = self.draining_backends.write().unwrap();
        draining.insert(backend_ip, BackendDraining::new(drain_timeout));
    }

    /// Check if backend is marked for draining
    #[allow(dead_code)] // Used in tests
    pub fn is_backend_draining(&self, backend_ip: u32) -> bool {
        let draining = self.draining_backends.read().unwrap();
        draining.contains_key(&backend_ip)
    }

    /// Clean up expired draining backends
    #[allow(dead_code)] // Will be used in EndpointSlice watcher integration
    fn cleanup_expired_draining_backends(&self) {
        let mut draining = self.draining_backends.write().unwrap();
        draining.retain(|_ip, state| !state.is_expired());
=======
    /// Update backends for an existing route
    ///
    /// This is an alias for add_route() since add_route() already handles updates.
    /// Exists for clarity when the intent is to update backends (vs adding a new route).
    pub fn update_route_backends(&self, method: HttpMethod, path: &str, backends: Vec<Backend>) -> Result<(), String> {
        // Update backends for the specified HTTP method and path
        self.add_route(method, path, backends)
    }

    /// Record backend response for passive health checking
    ///
    /// Tracks success (2xx-4xx) and error (5xx) responses per backend.
    /// Used to calculate error rate and exclude unhealthy backends.
    /// Record backend response for passive health checking
    pub fn record_backend_response(&self, backend_ip: u32, status_code: u16) {
        let mut health = self.backend_health.write().unwrap();
        let backend_health = health.entry(backend_ip).or_insert_with(BackendHealth::new);
        backend_health.record_response(status_code);
>>>>>>> c67a7b6c
    }

    /// Select backend for request
    ///
    /// Tries exact match first (O(1)), then prefix match (O(log n)).
    /// Uses Maglev consistent hashing for backend selection.
    /// Returns backend + matched route pattern for metrics.
    pub fn select_backend(
        &self,
        method: HttpMethod,
        path: &str,
        src_ip: Option<u32>,
        src_port: Option<u16>,
    ) -> Option<RouteMatch> {
        let path_hash = fnv1a_hash(path.as_bytes());
        let key = RouteKey { method, path_hash };

        // Try exact match first, then prefix match
        let route_key = {
            let routes = self.routes.read().unwrap();
            if routes.contains_key(&key) {
                Some(key)
            } else {
                // Prefix match via matchit
                let prefix_router = self.prefix_router.read().unwrap();
                prefix_router.at(path).ok().map(|m| *m.value)
            }
        }?;

        // Look up route
        let routes = self.routes.read().unwrap();
        let route = routes.get(&route_key)?;

        // Use flow hash (path + src_ip + src_port) for Maglev lookup
        let flow_hash = self.compute_flow_hash(path_hash, src_ip, src_port);

<<<<<<< HEAD
        // Try up to all backends to find a non-draining one
        let draining = self.draining_backends.read().unwrap();
        let mut tried_indices = HashSet::new();

        for attempt in 0..route.backends.len() * 10 {
            let lookup_hash = flow_hash.wrapping_add(attempt as u64);
            let backend_idx = maglev_lookup_compact(lookup_hash, &route.maglev_table);

=======
        // Try up to all backends to find a healthy one
        // Use Maglev consistent hashing but skip unhealthy backends
        let health = self.backend_health.read().unwrap();

        // Track which backend indices we've tried to avoid infinite loops
        let mut tried_indices = std::collections::HashSet::new();

        for attempt in 0..route.backends.len() {
            // Try up to all backends to handle hash collisions
            let lookup_hash = flow_hash.wrapping_add(attempt as u64);
            let backend_idx = maglev_lookup_compact(lookup_hash, &route.maglev_table);

            // Skip if we've already tried this backend
>>>>>>> c67a7b6c
            if tried_indices.contains(&backend_idx) {
                continue;
            }
            tried_indices.insert(backend_idx);

            let backend = route.backends.get(backend_idx as usize).copied()?;

<<<<<<< HEAD
            // Check if backend is draining
            if draining.contains_key(&backend.ipv4) {
                // Skip draining backends for NEW connections
                if tried_indices.len() == route.backends.len() {
                    break; // All backends tried
                }
                continue;
            }

            return Some(RouteMatch {
                backend,
                pattern: Arc::clone(&route.pattern),
            });
        }

        None // All backends draining
=======
            // Check if backend is healthy
            let is_healthy = health
                .get(&backend.ipv4)
                .map(|h| h.is_healthy())
                .unwrap_or(true); // Default to healthy if no health data

            if is_healthy {
                return Some(RouteMatch {
                    backend,
                    pattern: Arc::clone(&route.pattern),
                });
            }

            // If we've tried all unique backends, break
            if tried_indices.len() == route.backends.len() {
                break;
            }
        }

        // All backends are unhealthy, return None
        None
>>>>>>> c67a7b6c
    }

    /// Compute flow hash for load balancing
    ///
    /// Combines path hash with connection info (if available) to distribute
    /// requests across backends. Falls back to path-only if no connection info.
    fn compute_flow_hash(&self, path_hash: u64, src_ip: Option<u32>, src_port: Option<u16>) -> u64 {
        match (src_ip, src_port) {
            (Some(ip), Some(port)) => {
                // Hash = path_hash XOR (ip << 16 | port)
                // This mixes path and connection info for good distribution
                path_hash ^ ((ip as u64) << 16 | port as u64)
            }
            _ => {
                // No connection info - fall back to path-only
                // (Useful for testing or non-network contexts)
                path_hash
            }
        }
    }
}

#[cfg(test)]
mod tests {
    use super::*;
    use std::net::Ipv4Addr;

    #[test]
    fn test_router_select_backend() {
        // GREEN: Router now exists, test should PASS
        let router = Router::new();

        // Add a route: GET /api/users -> [10.0.1.1:8080, 10.0.1.2:8080]
        let backends = vec![
            Backend::new(u32::from(Ipv4Addr::new(10, 0, 1, 1)), 8080, 100),
            Backend::new(u32::from(Ipv4Addr::new(10, 0, 1, 2)), 8080, 100),
        ];

        router
            .add_route(HttpMethod::GET, "/api/users", backends)
            .unwrap();

        // Select backend for this request (no connection info in test)
        let route_match = router
            .select_backend(HttpMethod::GET, "/api/users", None, None)
            .expect("Should find backend");

        // Should select one of the two backends
        let backend_ip = Ipv4Addr::from(route_match.backend.ipv4);
        assert!(
            backend_ip == Ipv4Addr::new(10, 0, 1, 1) || backend_ip == Ipv4Addr::new(10, 0, 1, 2)
        );
        assert_eq!(route_match.backend.port, 8080);
        assert_eq!(route_match.pattern.as_ref(), "/api/users");
    }

    #[test]
    fn test_router_no_route() {
        // GREEN: Router returns None when no routes
        let router = Router::new();

        // No routes added - should return None
        let route_match = router.select_backend(HttpMethod::GET, "/api/users", None, None);
        assert!(route_match.is_none());
    }

    #[test]
    fn test_router_prefix_matching() {
        let router = Router::new();

        // Add route: GET /api/users -> backend (Prefix match)
        let backends = vec![Backend::new(
            u32::from(Ipv4Addr::new(10, 0, 1, 1)),
            8080,
            100,
        )];

        router
            .add_route(HttpMethod::GET, "/api/users", backends)
            .unwrap();

        // Exact match should work
        let route_match = router
            .select_backend(HttpMethod::GET, "/api/users", None, None)
            .expect("Exact match should work");
        assert_eq!(
            Ipv4Addr::from(route_match.backend.ipv4),
            Ipv4Addr::new(10, 0, 1, 1)
        );
        assert_eq!(route_match.pattern.as_ref(), "/api/users");

        // Prefix match should also work: /api/users/123 should match /api/users
        let route_match = router
            .select_backend(HttpMethod::GET, "/api/users/123", None, None)
            .expect("Prefix match should work");
        assert_eq!(
            Ipv4Addr::from(route_match.backend.ipv4),
            Ipv4Addr::new(10, 0, 1, 1)
        );
        assert_eq!(
            route_match.pattern.as_ref(),
            "/api/users",
            "Prefix match should return original pattern"
        );

        // Deeper paths should match too
        let route_match = router
            .select_backend(HttpMethod::GET, "/api/users/123/posts", None, None)
            .expect("Deep prefix match should work");
        assert_eq!(
            Ipv4Addr::from(route_match.backend.ipv4),
            Ipv4Addr::new(10, 0, 1, 1)
        );
        assert_eq!(
            route_match.pattern.as_ref(),
            "/api/users",
            "Deep prefix match should return original pattern"
        );

        // Non-matching path should NOT match
        let route_match = router.select_backend(HttpMethod::GET, "/api/posts", None, None);
        assert!(
            route_match.is_none(),
            "/api/posts should not match /api/users"
        );
    }

    #[test]
    fn test_router_maglev_distribution() {
        // REFACTOR: Verify Maglev provides good distribution across paths
        let router = Router::new();

        // Add route with 3 backends (shared by multiple paths)
        let backends = vec![
            Backend::new(u32::from(Ipv4Addr::new(10, 0, 1, 1)), 8080, 100),
            Backend::new(u32::from(Ipv4Addr::new(10, 0, 1, 2)), 8080, 100),
            Backend::new(u32::from(Ipv4Addr::new(10, 0, 1, 3)), 8080, 100),
        ];

        // Add 100 different paths with same backends
        // This simulates a prefix match scenario (all /api/users/* routes)
        for i in 0..100 {
            let path = format!("/api/users/{}", i);
            router
                .add_route(HttpMethod::GET, &path, backends.clone())
                .unwrap();
        }

        // Test distribution across different paths with simulated connections
        let mut distribution = std::collections::HashMap::new();
        for i in 0..100 {
            let path = format!("/api/users/{}", i);

            // Simulate different source IPs/ports for load distribution
            let src_ip = 0x0a000001 + (i as u32); // 10.0.0.1 + i
            let src_port = 50000 + (i as u16);

            let route_match = router
                .select_backend(HttpMethod::GET, &path, Some(src_ip), Some(src_port))
                .expect("Should find backend");

            let ip = Ipv4Addr::from(route_match.backend.ipv4);
            *distribution.entry(ip).or_insert(0) += 1;
        }

        // Each backend should get ~33 requests (within 50% variance for small sample)
        // Note: 100 samples is small, so we allow higher variance
        assert_eq!(distribution.len(), 3, "Should use all 3 backends");
        for (ip, count) in distribution.iter() {
            let percentage = (*count as f64) / 100.0;
            assert!(
                percentage > 0.10 && percentage < 0.60,
                "Backend {} got {}% (expected 10-60% for small sample)",
                ip,
                percentage * 100.0
            );
        }
    }

    #[test]
    fn test_router_idempotent_add_route() {
        // Verify Router is idempotent - adding same route twice should succeed
        let router = Router::new();

        let backends = vec![Backend::new(
            u32::from(Ipv4Addr::new(10, 0, 1, 1)),
            8080,
            100,
        )];

        // Add route first time
        router
            .add_route(HttpMethod::GET, "/api/test", backends.clone())
            .expect("First add should succeed");

        // Add same route again (idempotent - should succeed)
        router
            .add_route(HttpMethod::GET, "/api/test", backends.clone())
            .expect("Second add should succeed (idempotent)");

        // Verify route still works
        let route_match = router
            .select_backend(HttpMethod::GET, "/api/test", None, None)
            .expect("Should find backend after duplicate add");
        assert_eq!(
            Ipv4Addr::from(route_match.backend.ipv4),
            Ipv4Addr::new(10, 0, 1, 1)
        );
    }

    #[test]
    fn test_router_update_route_backends() {
        // Verify Router allows updating backends for existing route
        let router = Router::new();

        // Add route with first backend
        let backends_v1 = vec![Backend::new(
            u32::from(Ipv4Addr::new(10, 0, 1, 1)),
            8080,
            100,
        )];
        router
            .add_route(HttpMethod::GET, "/api/test", backends_v1)
            .expect("First add should succeed");

        // Update route with different backend
        let backends_v2 = vec![Backend::new(
            u32::from(Ipv4Addr::new(10, 0, 1, 2)),
            8080,
            100,
        )];
        router
            .add_route(HttpMethod::GET, "/api/test", backends_v2)
            .expect("Update should succeed");

        // Verify new backend is used
        let route_match = router
            .select_backend(HttpMethod::GET, "/api/test", None, None)
            .expect("Should find backend after update");
        assert_eq!(
            Ipv4Addr::from(route_match.backend.ipv4),
            Ipv4Addr::new(10, 0, 1, 2),
            "Should use updated backend"
        );
    }

<<<<<<< HEAD
    #[test]
    fn test_router_connection_draining() {
        // RED: Test graceful backend removal (Google Maglev pattern)
        // When EndpointSlice removes a backend, don't immediately remove it.
        // Instead: mark as draining for 30s to allow existing connections to finish.
        use std::time::Duration;

=======
    /// RED: Test passive health checking - track 5xx responses
    #[test]
    fn test_passive_health_checking_excludes_unhealthy_backend() {
>>>>>>> c67a7b6c
        let router = Router::new();

        // Add route with 2 backends
        let backends = vec![
<<<<<<< HEAD
            Backend::new(u32::from(Ipv4Addr::new(10, 0, 1, 1)), 8080, 100),
            Backend::new(u32::from(Ipv4Addr::new(10, 0, 1, 2)), 8080, 100),
        ];
        router
            .add_route(HttpMethod::GET, "/api/users", backends)
            .expect("Add route should succeed");

        // Mark first backend for draining (30 second grace period)
        let backend_to_drain = u32::from(Ipv4Addr::new(10, 0, 1, 1));
        router.drain_backend(backend_to_drain, Duration::from_secs(30));

        // NEW connections should NOT go to draining backend
        // Try 100 times to ensure we don't get the draining backend
        for i in 0..100 {
            let src_ip = Some(0x0a000001 + i); // Vary IP to test distribution
            let src_port = Some((50000 + i) as u16);

            let route_match = router
                .select_backend(HttpMethod::GET, "/api/users", src_ip, src_port)
                .expect("Should find backend");

            assert_ne!(
                route_match.backend.ipv4, backend_to_drain,
                "New connections should NOT go to draining backend (attempt {})",
                i
            );
            assert_eq!(
                Ipv4Addr::from(route_match.backend.ipv4),
                Ipv4Addr::new(10, 0, 1, 2),
                "Should route to healthy backend only"
            );
        }

        // Verify draining backend is still in routes (not removed yet)
        // This allows existing connections to finish gracefully
        assert!(
            router.is_backend_draining(backend_to_drain),
            "Backend should be marked as draining"
        );
    }

    #[test]
    fn test_router_weighted_backends_canary_deployment() {
        // RED: Test weighted backends for canary deployments
        // Use case: 90% traffic to stable, 10% to canary
        // Maglev supports this by repeating backends in permutation based on weight

        let router = Router::new();

        // 90% stable, 10% canary
        let stable_backend = Backend::new(u32::from(Ipv4Addr::new(10, 0, 1, 1)), 8080, 90);
        let canary_backend = Backend::new(u32::from(Ipv4Addr::new(10, 0, 1, 2)), 8080, 10);

        let backends = vec![stable_backend, canary_backend];

        router
            .add_route(HttpMethod::GET, "/api/users", backends)
            .expect("Add route should succeed");

        // Test distribution over 1000 requests
        let mut distribution = std::collections::HashMap::new();
        for i in 0..1000 {
            let src_ip = Some(0x0a000001 + i);
            let src_port = Some((50000 + (i % 60000)) as u16);

            let route_match = router
                .select_backend(HttpMethod::GET, "/api/users", src_ip, src_port)
                .expect("Should find backend");

            *distribution.entry(route_match.backend.ipv4).or_insert(0) += 1;
        }

        // Check distribution matches weights (within 10% variance for 1000 samples)
        let stable_count = distribution.get(&stable_backend.ipv4).copied().unwrap_or(0);
        let canary_count = distribution.get(&canary_backend.ipv4).copied().unwrap_or(0);

        let stable_pct = (stable_count as f64) / 1000.0;
        let canary_pct = (canary_count as f64) / 1000.0;

        assert!(
            (0.80..=1.00).contains(&stable_pct),
            "Stable should get 80-100% of traffic (got {:.1}%)",
            stable_pct * 100.0
        );
        assert!(
            (0.00..=0.20).contains(&canary_pct),
            "Canary should get 0-20% of traffic (got {:.1}%)",
            canary_pct * 100.0
        );

        println!(
            "Weighted distribution: stable={:.1}%, canary={:.1}%",
            stable_pct * 100.0,
            canary_pct * 100.0
=======
            Backend::new(u32::from(Ipv4Addr::new(10, 0, 1, 1)), 8080, 100), // Backend 1
            Backend::new(u32::from(Ipv4Addr::new(10, 0, 1, 2)), 8080, 100), // Backend 2
        ];

        router
            .add_route(HttpMethod::GET, "/api/test", backends)
            .expect("Should add route");

        // Simulate 10 requests to backend 10.0.1.1 - all return 500 (unhealthy)
        let backend1_ip = u32::from(Ipv4Addr::new(10, 0, 1, 1));
        for _ in 0..10 {
            router.record_backend_response(backend1_ip, 500);
        }

        // Simulate 10 requests to backend 10.0.1.2 - all return 200 (healthy)
        let backend2_ip = u32::from(Ipv4Addr::new(10, 0, 1, 2));
        for _ in 0..10 {
            router.record_backend_response(backend2_ip, 200);
        }

        // Now when we select a backend, it should ONLY return the healthy one (10.0.1.2)
        // Make 100 requests to ensure we get good distribution
        let mut selected_backends = std::collections::HashSet::new();
        for i in 0..100 {
            let route_match = router
                .select_backend(
                    HttpMethod::GET,
                    "/api/test",
                    Some(0x0100007f + i), // Vary source IP
                    Some((i % 65535) as u16),
                )
                .expect("Should find backend");

            selected_backends.insert(Ipv4Addr::from(route_match.backend.ipv4));
        }

        // Should ONLY see the healthy backend (10.0.1.2)
        assert_eq!(
            selected_backends.len(),
            1,
            "Should only use 1 healthy backend"
        );
        assert!(
            selected_backends.contains(&Ipv4Addr::new(10, 0, 1, 2)),
            "Should only use healthy backend 10.0.1.2"
        );
        assert!(
            !selected_backends.contains(&Ipv4Addr::new(10, 0, 1, 1)),
            "Should NOT use unhealthy backend 10.0.1.1"
>>>>>>> c67a7b6c
        );
    }
}<|MERGE_RESOLUTION|>--- conflicted
+++ resolved
@@ -1,14 +1,10 @@
 //! HTTP Router - selects backends using Maglev consistent hashing
 //!
 //! Supports both exact and prefix matching for K8s Ingress compatibility.
-//! Includes passive health checking (circuit breaker pattern).
+//! Includes passive health checking (circuit breaker) and connection draining (graceful removal).
 
 use common::{fnv1a_hash, maglev_build_compact_table, maglev_lookup_compact, Backend, HttpMethod};
-<<<<<<< HEAD
-use std::collections::{HashMap, HashSet};
-=======
-use std::collections::{HashMap, VecDeque};
->>>>>>> c67a7b6c
+use std::collections::{HashMap, HashSet, VecDeque};
 use std::sync::{Arc, RwLock};
 use std::time::{Duration, Instant};
 
@@ -105,13 +101,10 @@
 pub struct Router {
     routes: Arc<RwLock<HashMap<RouteKey, Route>>>,
     prefix_router: Arc<RwLock<matchit::Router<RouteKey>>>,
-<<<<<<< HEAD
     /// Backends marked for draining (graceful removal)
     draining_backends: Arc<RwLock<HashMap<u32, BackendDraining>>>,
-=======
     /// Backend health tracking (key = backend IPv4 address)
     backend_health: Arc<RwLock<HashMap<u32, BackendHealth>>>,
->>>>>>> c67a7b6c
 }
 
 impl Default for Router {
@@ -119,11 +112,8 @@
         Self {
             routes: Arc::new(RwLock::new(HashMap::new())),
             prefix_router: Arc::new(RwLock::new(matchit::Router::new())),
-<<<<<<< HEAD
             draining_backends: Arc::new(RwLock::new(HashMap::new())),
-=======
             backend_health: Arc::new(RwLock::new(HashMap::new())),
->>>>>>> c67a7b6c
         }
     }
 }
@@ -211,7 +201,20 @@
         Ok(())
     }
 
-<<<<<<< HEAD
+    /// Update backends for an existing route
+    ///
+    /// This is an alias for add_route() since add_route() already handles updates.
+    /// Exists for clarity when the intent is to update backends (vs adding a new route).
+    pub fn update_route_backends(
+        &self,
+        method: HttpMethod,
+        path: &str,
+        backends: Vec<Backend>,
+    ) -> Result<(), String> {
+        // Update backends for the specified HTTP method and path
+        self.add_route(method, path, backends)
+    }
+
     /// Mark backend for draining (graceful removal)
     ///
     /// When EndpointSlice removes a backend, don't immediately remove it.
@@ -239,26 +242,16 @@
     fn cleanup_expired_draining_backends(&self) {
         let mut draining = self.draining_backends.write().unwrap();
         draining.retain(|_ip, state| !state.is_expired());
-=======
-    /// Update backends for an existing route
-    ///
-    /// This is an alias for add_route() since add_route() already handles updates.
-    /// Exists for clarity when the intent is to update backends (vs adding a new route).
-    pub fn update_route_backends(&self, method: HttpMethod, path: &str, backends: Vec<Backend>) -> Result<(), String> {
-        // Update backends for the specified HTTP method and path
-        self.add_route(method, path, backends)
     }
 
     /// Record backend response for passive health checking
     ///
     /// Tracks success (2xx-4xx) and error (5xx) responses per backend.
     /// Used to calculate error rate and exclude unhealthy backends.
-    /// Record backend response for passive health checking
     pub fn record_backend_response(&self, backend_ip: u32, status_code: u16) {
         let mut health = self.backend_health.write().unwrap();
         let backend_health = health.entry(backend_ip).or_insert_with(BackendHealth::new);
         backend_health.record_response(status_code);
->>>>>>> c67a7b6c
     }
 
     /// Select backend for request
@@ -295,30 +288,18 @@
         // Use flow hash (path + src_ip + src_port) for Maglev lookup
         let flow_hash = self.compute_flow_hash(path_hash, src_ip, src_port);
 
-<<<<<<< HEAD
-        // Try up to all backends to find a non-draining one
+        // Try up to all backends to find one that is BOTH healthy AND not draining
+        let health = self.backend_health.read().unwrap();
         let draining = self.draining_backends.read().unwrap();
+
+        // Track which backend indices we've tried to avoid infinite loops
         let mut tried_indices = HashSet::new();
 
         for attempt in 0..route.backends.len() * 10 {
             let lookup_hash = flow_hash.wrapping_add(attempt as u64);
             let backend_idx = maglev_lookup_compact(lookup_hash, &route.maglev_table);
 
-=======
-        // Try up to all backends to find a healthy one
-        // Use Maglev consistent hashing but skip unhealthy backends
-        let health = self.backend_health.read().unwrap();
-
-        // Track which backend indices we've tried to avoid infinite loops
-        let mut tried_indices = std::collections::HashSet::new();
-
-        for attempt in 0..route.backends.len() {
-            // Try up to all backends to handle hash collisions
-            let lookup_hash = flow_hash.wrapping_add(attempt as u64);
-            let backend_idx = maglev_lookup_compact(lookup_hash, &route.maglev_table);
-
             // Skip if we've already tried this backend
->>>>>>> c67a7b6c
             if tried_indices.contains(&backend_idx) {
                 continue;
             }
@@ -326,46 +307,32 @@
 
             let backend = route.backends.get(backend_idx as usize).copied()?;
 
-<<<<<<< HEAD
-            // Check if backend is draining
-            if draining.contains_key(&backend.ipv4) {
-                // Skip draining backends for NEW connections
+            // Check if backend is healthy (passive health checking)
+            let is_healthy = health
+                .get(&backend.ipv4)
+                .map(|h| h.is_healthy())
+                .unwrap_or(true); // Default to healthy if no health data
+
+            // Check if backend is draining (connection draining)
+            let is_draining = draining.contains_key(&backend.ipv4);
+
+            // Skip if unhealthy OR draining
+            if !is_healthy || is_draining {
                 if tried_indices.len() == route.backends.len() {
                     break; // All backends tried
                 }
                 continue;
             }
 
+            // Found a healthy, non-draining backend
             return Some(RouteMatch {
                 backend,
                 pattern: Arc::clone(&route.pattern),
             });
         }
 
-        None // All backends draining
-=======
-            // Check if backend is healthy
-            let is_healthy = health
-                .get(&backend.ipv4)
-                .map(|h| h.is_healthy())
-                .unwrap_or(true); // Default to healthy if no health data
-
-            if is_healthy {
-                return Some(RouteMatch {
-                    backend,
-                    pattern: Arc::clone(&route.pattern),
-                });
-            }
-
-            // If we've tried all unique backends, break
-            if tried_indices.len() == route.backends.len() {
-                break;
-            }
-        }
-
-        // All backends are unhealthy, return None
+        // All backends are either unhealthy or draining
         None
->>>>>>> c67a7b6c
     }
 
     /// Compute flow hash for load balancing
@@ -612,119 +579,13 @@
         );
     }
 
-<<<<<<< HEAD
-    #[test]
-    fn test_router_connection_draining() {
-        // RED: Test graceful backend removal (Google Maglev pattern)
-        // When EndpointSlice removes a backend, don't immediately remove it.
-        // Instead: mark as draining for 30s to allow existing connections to finish.
-        use std::time::Duration;
-
-=======
-    /// RED: Test passive health checking - track 5xx responses
+    /// Test passive health checking - track 5xx responses
     #[test]
     fn test_passive_health_checking_excludes_unhealthy_backend() {
->>>>>>> c67a7b6c
         let router = Router::new();
 
         // Add route with 2 backends
         let backends = vec![
-<<<<<<< HEAD
-            Backend::new(u32::from(Ipv4Addr::new(10, 0, 1, 1)), 8080, 100),
-            Backend::new(u32::from(Ipv4Addr::new(10, 0, 1, 2)), 8080, 100),
-        ];
-        router
-            .add_route(HttpMethod::GET, "/api/users", backends)
-            .expect("Add route should succeed");
-
-        // Mark first backend for draining (30 second grace period)
-        let backend_to_drain = u32::from(Ipv4Addr::new(10, 0, 1, 1));
-        router.drain_backend(backend_to_drain, Duration::from_secs(30));
-
-        // NEW connections should NOT go to draining backend
-        // Try 100 times to ensure we don't get the draining backend
-        for i in 0..100 {
-            let src_ip = Some(0x0a000001 + i); // Vary IP to test distribution
-            let src_port = Some((50000 + i) as u16);
-
-            let route_match = router
-                .select_backend(HttpMethod::GET, "/api/users", src_ip, src_port)
-                .expect("Should find backend");
-
-            assert_ne!(
-                route_match.backend.ipv4, backend_to_drain,
-                "New connections should NOT go to draining backend (attempt {})",
-                i
-            );
-            assert_eq!(
-                Ipv4Addr::from(route_match.backend.ipv4),
-                Ipv4Addr::new(10, 0, 1, 2),
-                "Should route to healthy backend only"
-            );
-        }
-
-        // Verify draining backend is still in routes (not removed yet)
-        // This allows existing connections to finish gracefully
-        assert!(
-            router.is_backend_draining(backend_to_drain),
-            "Backend should be marked as draining"
-        );
-    }
-
-    #[test]
-    fn test_router_weighted_backends_canary_deployment() {
-        // RED: Test weighted backends for canary deployments
-        // Use case: 90% traffic to stable, 10% to canary
-        // Maglev supports this by repeating backends in permutation based on weight
-
-        let router = Router::new();
-
-        // 90% stable, 10% canary
-        let stable_backend = Backend::new(u32::from(Ipv4Addr::new(10, 0, 1, 1)), 8080, 90);
-        let canary_backend = Backend::new(u32::from(Ipv4Addr::new(10, 0, 1, 2)), 8080, 10);
-
-        let backends = vec![stable_backend, canary_backend];
-
-        router
-            .add_route(HttpMethod::GET, "/api/users", backends)
-            .expect("Add route should succeed");
-
-        // Test distribution over 1000 requests
-        let mut distribution = std::collections::HashMap::new();
-        for i in 0..1000 {
-            let src_ip = Some(0x0a000001 + i);
-            let src_port = Some((50000 + (i % 60000)) as u16);
-
-            let route_match = router
-                .select_backend(HttpMethod::GET, "/api/users", src_ip, src_port)
-                .expect("Should find backend");
-
-            *distribution.entry(route_match.backend.ipv4).or_insert(0) += 1;
-        }
-
-        // Check distribution matches weights (within 10% variance for 1000 samples)
-        let stable_count = distribution.get(&stable_backend.ipv4).copied().unwrap_or(0);
-        let canary_count = distribution.get(&canary_backend.ipv4).copied().unwrap_or(0);
-
-        let stable_pct = (stable_count as f64) / 1000.0;
-        let canary_pct = (canary_count as f64) / 1000.0;
-
-        assert!(
-            (0.80..=1.00).contains(&stable_pct),
-            "Stable should get 80-100% of traffic (got {:.1}%)",
-            stable_pct * 100.0
-        );
-        assert!(
-            (0.00..=0.20).contains(&canary_pct),
-            "Canary should get 0-20% of traffic (got {:.1}%)",
-            canary_pct * 100.0
-        );
-
-        println!(
-            "Weighted distribution: stable={:.1}%, canary={:.1}%",
-            stable_pct * 100.0,
-            canary_pct * 100.0
-=======
             Backend::new(u32::from(Ipv4Addr::new(10, 0, 1, 1)), 8080, 100), // Backend 1
             Backend::new(u32::from(Ipv4Addr::new(10, 0, 1, 2)), 8080, 100), // Backend 2
         ];
@@ -774,7 +635,114 @@
         assert!(
             !selected_backends.contains(&Ipv4Addr::new(10, 0, 1, 1)),
             "Should NOT use unhealthy backend 10.0.1.1"
->>>>>>> c67a7b6c
+        );
+    }
+
+    #[test]
+    fn test_router_connection_draining() {
+        // Test graceful backend removal (Google Maglev pattern)
+        // When EndpointSlice removes a backend, don't immediately remove it.
+        // Instead: mark as draining for 30s to allow existing connections to finish.
+        use std::time::Duration;
+
+        let router = Router::new();
+
+        // Add route with 2 backends
+        let backends = vec![
+            Backend::new(u32::from(Ipv4Addr::new(10, 0, 1, 1)), 8080, 100),
+            Backend::new(u32::from(Ipv4Addr::new(10, 0, 1, 2)), 8080, 100),
+        ];
+        router
+            .add_route(HttpMethod::GET, "/api/users", backends)
+            .expect("Add route should succeed");
+
+        // Mark first backend for draining (30 second grace period)
+        let backend_to_drain = u32::from(Ipv4Addr::new(10, 0, 1, 1));
+        router.drain_backend(backend_to_drain, Duration::from_secs(30));
+
+        // NEW connections should NOT go to draining backend
+        // Try 100 times to ensure we don't get the draining backend
+        for i in 0..100 {
+            let src_ip = Some(0x0a000001 + i); // Vary IP to test distribution
+            let src_port = Some((50000 + i) as u16);
+
+            let route_match = router
+                .select_backend(HttpMethod::GET, "/api/users", src_ip, src_port)
+                .expect("Should find backend");
+
+            assert_ne!(
+                route_match.backend.ipv4, backend_to_drain,
+                "New connections should NOT go to draining backend (attempt {})",
+                i
+            );
+            assert_eq!(
+                Ipv4Addr::from(route_match.backend.ipv4),
+                Ipv4Addr::new(10, 0, 1, 2),
+                "Should route to healthy backend only"
+            );
+        }
+
+        // Verify draining backend is still in routes (not removed yet)
+        // This allows existing connections to finish gracefully
+        assert!(
+            router.is_backend_draining(backend_to_drain),
+            "Backend should be marked as draining"
+        );
+    }
+
+    #[test]
+    fn test_router_weighted_backends_canary_deployment() {
+        // Test weighted backends for canary deployments
+        // Use case: 90% traffic to stable, 10% to canary
+        // Maglev supports this by repeating backends in permutation based on weight
+
+        let router = Router::new();
+
+        // 90% stable, 10% canary
+        let stable_backend = Backend::new(u32::from(Ipv4Addr::new(10, 0, 1, 1)), 8080, 90);
+        let canary_backend = Backend::new(u32::from(Ipv4Addr::new(10, 0, 1, 2)), 8080, 10);
+
+        let backends = vec![stable_backend, canary_backend];
+
+        router
+            .add_route(HttpMethod::GET, "/api/users", backends)
+            .expect("Add route should succeed");
+
+        // Test distribution over 1000 requests
+        let mut distribution = std::collections::HashMap::new();
+        for i in 0..1000 {
+            let src_ip = Some(0x0a000001 + i);
+            let src_port = Some((50000 + (i % 60000)) as u16);
+
+            let route_match = router
+                .select_backend(HttpMethod::GET, "/api/users", src_ip, src_port)
+                .expect("Should find backend");
+
+            *distribution.entry(route_match.backend.ipv4).or_insert(0) += 1;
+        }
+
+        // Check distribution matches weights (within 10% variance for 1000 samples)
+        let stable_count = distribution.get(&stable_backend.ipv4).copied().unwrap_or(0);
+        let canary_count = distribution.get(&canary_backend.ipv4).copied().unwrap_or(0);
+
+        let stable_pct = (stable_count as f64) / 1000.0;
+        let canary_pct = (canary_count as f64) / 1000.0;
+
+        assert!(
+            (0.80..=1.00).contains(&stable_pct),
+            "Stable should get 80-100% of traffic (got {:.1}%)",
+            stable_pct * 100.0
+        );
+        assert!(
+            (0.00..=0.20).contains(&canary_pct),
+            "Canary should get 0-20% of traffic (got {:.1}%)",
+            canary_pct * 100.0
+        );
+
+        println!(
+            "Weighted distribution: stable={:.1}%, canary={:.1}%",
+            stable_pct * 100.0,
+            canary_pct * 100.0
         );
     }
 }