--- conflicted
+++ resolved
@@ -1184,35 +1184,17 @@
                 "Route matched, forwarding to backend"
             );
 
-            // Wrap backend request with 30s timeout (prevent hanging on slow backends)
-            let request_timeout = tokio::time::Duration::from_secs(30);
-            let result = tokio::time::timeout(
-                request_timeout,
-                forward_to_backend(
-                    req,
-                    route_match.backend,
-                    client,
-                    &request_id,
-                    backend_pools,
-                    protocol_cache,
-                    workers,
-                    worker_index,
-                ),
+            let result = forward_to_backend(
+                req,
+                route_match.backend,
+                client,
+                &request_id,
+                backend_pools,
+                protocol_cache,
+                workers,
+                worker_index,
             )
             .await;
-
-            // Convert timeout error to proper response
-            let result = match result {
-                Ok(res) => res,
-                Err(_elapsed) => {
-                    warn!(
-                        request_id = %request_id,
-                        timeout_secs = 30,
-                        "Request timeout - backend took too long"
-                    );
-                    Err("Request timeout after 30s".to_string())
-                }
-            };
             let duration = start.elapsed();
 
             // Record metrics (zero-allocation with static strings)
@@ -1420,10 +1402,7 @@
         let router = crate::proxy::router::Router::new();
         let backend_ip = match backend_addr.ip() {
             std::net::IpAddr::V4(ipv4) => u32::from(ipv4),
-            std::net::IpAddr::V6(_) => {
-                eprintln!("Test skipped: IPv6 not supported (Backend struct is IPv4-only for eBPF compatibility)");
-                return;
-            }
+            _ => panic!("Expected IPv4 address"),
         };
         let backends = vec![Backend::new(backend_ip, backend_addr.port(), 100)];
         router
@@ -1495,10 +1474,7 @@
         let router = crate::proxy::router::Router::new();
         let backend_ip = match backend_addr.ip() {
             std::net::IpAddr::V4(ipv4) => u32::from(ipv4),
-            std::net::IpAddr::V6(_) => {
-                eprintln!("Test skipped: IPv6 not supported (Backend struct is IPv4-only for eBPF compatibility)");
-                return;
-            }
+            _ => panic!("Expected IPv4 address"),
         };
         let backends = vec![Backend::new(backend_ip, backend_addr.port(), 100)];
         router
@@ -1571,10 +1547,7 @@
         let router = crate::proxy::router::Router::new();
         let backend_ip = match backend_addr.ip() {
             std::net::IpAddr::V4(ipv4) => u32::from(ipv4),
-            std::net::IpAddr::V6(_) => {
-                eprintln!("Test skipped: IPv6 not supported (Backend struct is IPv4-only for eBPF compatibility)");
-                return;
-            }
+            _ => panic!("Expected IPv4 address"),
         };
         let backends = vec![Backend::new(backend_ip, backend_addr.port(), 100)];
         router
@@ -1672,10 +1645,7 @@
         let router = crate::proxy::router::Router::new();
         let backend_ip = match backend_addr.ip() {
             std::net::IpAddr::V4(ipv4) => u32::from(ipv4),
-            std::net::IpAddr::V6(_) => {
-                eprintln!("Test skipped: IPv6 not supported (Backend struct is IPv4-only for eBPF compatibility)");
-                return;
-            }
+            _ => panic!("Expected IPv4 address"),
         };
         let backends = vec![Backend::new(backend_ip, backend_addr.port(), 100)];
         router
@@ -1764,10 +1734,7 @@
         let router = crate::proxy::router::Router::new();
         let backend_ip = match backend_addr.ip() {
             std::net::IpAddr::V4(ipv4) => u32::from(ipv4),
-            std::net::IpAddr::V6(_) => {
-                eprintln!("Test skipped: IPv6 not supported (Backend struct is IPv4-only for eBPF compatibility)");
-                return;
-            }
+            _ => panic!("Expected IPv4 address"),
         };
         let backends = vec![Backend::new(backend_ip, backend_addr.port(), 100)];
         router
@@ -1857,10 +1824,7 @@
         let router = crate::proxy::router::Router::new();
         let backend_ip = match backend_addr.ip() {
             std::net::IpAddr::V4(ipv4) => u32::from(ipv4),
-            std::net::IpAddr::V6(_) => {
-                eprintln!("Test skipped: IPv6 not supported (Backend struct is IPv4-only for eBPF compatibility)");
-                return;
-            }
+            _ => panic!("Expected IPv4 address"),
         };
         let backends = vec![Backend::new(backend_ip, backend_addr.port(), 100)];
         router
@@ -1950,10 +1914,7 @@
         let router = crate::proxy::router::Router::new();
         let backend_ip = match backend_addr.ip() {
             std::net::IpAddr::V4(ipv4) => u32::from(ipv4),
-            std::net::IpAddr::V6(_) => {
-                eprintln!("Test skipped: IPv6 not supported (Backend struct is IPv4-only for eBPF compatibility)");
-                return;
-            }
+            _ => panic!("Expected IPv4 address"),
         };
         let backends = vec![Backend::new(backend_ip, backend_addr.port(), 100)];
         router
@@ -2047,10 +2008,7 @@
         let router = Router::new();
         let backend_ip = match backend_addr.ip() {
             std::net::IpAddr::V4(ipv4) => u32::from(ipv4),
-            std::net::IpAddr::V6(_) => {
-                eprintln!("Test skipped: IPv6 not supported (Backend struct is IPv4-only for eBPF compatibility)");
-                return;
-            }
+            _ => panic!("Expected IPv4 address"),
         };
         let backends = vec![Backend::new(backend_ip, backend_addr.port(), 100)];
         router
@@ -2286,10 +2244,7 @@
         let router = crate::proxy::router::Router::new();
         let backend_ip = match backend_addr.ip() {
             std::net::IpAddr::V4(ipv4) => u32::from(ipv4),
-            std::net::IpAddr::V6(_) => {
-                eprintln!("Test skipped: IPv6 not supported (Backend struct is IPv4-only for eBPF compatibility)");
-                return;
-            }
+            _ => panic!("Expected IPv4 address"),
         };
         let backends = vec![Backend::new(backend_ip, backend_addr.port(), 100)];
         router
@@ -2426,10 +2381,7 @@
         let router = crate::proxy::router::Router::new();
         let backend_ip = match backend_addr.ip() {
             std::net::IpAddr::V4(ipv4) => u32::from(ipv4),
-            std::net::IpAddr::V6(_) => {
-                eprintln!("Test skipped: IPv6 not supported (Backend struct is IPv4-only for eBPF compatibility)");
-                return;
-            }
+            _ => panic!("Expected IPv4 address"),
         };
         let backends = vec![Backend::new(backend_ip, backend_addr.port(), 100)];
         router
@@ -2550,10 +2502,7 @@
         let router = crate::proxy::router::Router::new();
         let backend_ip = match backend_addr.ip() {
             std::net::IpAddr::V4(ipv4) => u32::from(ipv4),
-            std::net::IpAddr::V6(_) => {
-                eprintln!("Test skipped: IPv6 not supported (Backend struct is IPv4-only for eBPF compatibility)");
-                return;
-            }
+            _ => panic!("Expected IPv4 address"),
         };
         let backends = vec![Backend::new(backend_ip, backend_addr.port(), 100)];
         router
@@ -2762,7 +2711,6 @@
         );
     }
 
-<<<<<<< HEAD
     /// RED: Test HTTP → HTTPS redirect with 301 status code
     ///
     /// This test verifies that the proxy server returns a 301 redirect response
@@ -2791,80 +2739,19 @@
         router
             .add_route_with_redirect(HttpMethod::GET, "/old-path", backends, redirect)
             .expect("Should add route with redirect");
-=======
-    /// RED: Test that slow backends timeout after 30 seconds
-    /// Production requirement: Don't wait forever for slow backends
-    /// Expected: Request should timeout with 504 Gateway Timeout
-    #[tokio::test]
-    async fn test_request_timeout_on_slow_backend() {
-        use std::time::Instant;
-
-        // Create a slow backend that delays 35 seconds (exceeds 30s timeout)
-        let slow_backend = tokio::spawn(async {
-            let listener = TcpListener::bind("127.0.0.1:0").await.unwrap();
-            let addr = listener.local_addr().unwrap();
-
-            tokio::spawn(async move {
-                loop {
-                    if let Ok((stream, _)) = listener.accept().await {
-                        tokio::spawn(async move {
-                            let io = TokioIo::new(stream);
-                            let service = service_fn(|_req| async {
-                                // Sleep for 35 seconds (longer than 30s timeout)
-                                tokio::time::sleep(tokio::time::Duration::from_secs(35)).await;
-
-                                Ok::<_, hyper::Error>(Response::new(Full::new(Bytes::from("slow"))))
-                            });
-
-                            let _ = hyper::server::conn::http1::Builder::new()
-                                .serve_connection(io, service)
-                                .await;
-                        });
-                    }
-                }
-            });
-
-            addr
-        })
-        .await
-        .unwrap();
-
-        // Create router pointing to slow backend
-        let router = Arc::new(Router::new());
-
-        // Convert IP address to u32 (IPv4 only - Backend struct constraint)
-        let ip_u32 = match slow_backend.ip() {
-            std::net::IpAddr::V4(ipv4) => u32::from(ipv4),
-            std::net::IpAddr::V6(_) => {
-                // Skip test gracefully if IPv6 is encountered (shouldn't happen with 127.0.0.1 bind)
-                eprintln!("Test skipped: IPv6 not supported (Backend struct is IPv4-only for eBPF compatibility)");
-                return;
-            }
-        };
-
-        let backend = common::Backend::new(ip_u32, slow_backend.port(), 100);
-        router
-            .add_route(common::HttpMethod::GET, "/slow", vec![backend])
-            .unwrap();
->>>>>>> 58754afd
 
         // Start proxy server
         let listener = TcpListener::bind("127.0.0.1:0").await.unwrap();
         let proxy_addr = listener.local_addr().unwrap();
         drop(listener);
 
-<<<<<<< HEAD
         let server = ProxyServer::new(proxy_addr.to_string(), Arc::clone(&router)).unwrap();
-=======
-        let server = ProxyServer::new(proxy_addr.to_string(), router).unwrap();
->>>>>>> 58754afd
         tokio::spawn(async move {
             let _ = server.serve().await;
         });
 
         tokio::time::sleep(tokio::time::Duration::from_millis(100)).await;
 
-<<<<<<< HEAD
         // Send HTTP request to /old-path
         let client = Client::builder(TokioExecutor::new()).build_http();
 
@@ -2936,105 +2823,12 @@
         router
             .add_route_with_redirect(HttpMethod::GET, "/api/test", backends, redirect)
             .expect("Should add route with redirect");
-=======
-        // Make request to slow backend
-        let client = Client::builder(TokioExecutor::new()).build_http();
-        let uri = format!("http://{}/slow", proxy_addr);
-        let req = Request::builder()
-            .uri(uri)
-            .body(Full::new(Bytes::new()))
-            .unwrap();
-
-        let start = Instant::now();
-        let result = client.request(req).await;
-        let elapsed = start.elapsed();
-
-        // Should timeout within ~30 seconds (not 35+)
-        assert!(
-            elapsed.as_secs() <= 32,
-            "Request should timeout in ~30s, took {:?}",
-            elapsed
-        );
-
-        // Should return 504 Gateway Timeout (or error)
-        match result {
-            Ok(response) => {
-                assert_eq!(
-                    response.status(),
-                    StatusCode::GATEWAY_TIMEOUT,
-                    "Should return 504 Gateway Timeout for slow backend"
-                );
-            }
-            Err(_) => {
-                // Connection error is also acceptable (timeout closed connection)
-            }
-        }
-    }
-
-    /// RED: Test graceful shutdown with tokio signal handling
-    /// Production requirement: Handle SIGTERM gracefully, drain active connections
-    /// Expected: serve_with_shutdown() method exists and drains properly
-    #[tokio::test]
-    async fn test_graceful_shutdown_drains_connections() {
-        use tokio::sync::oneshot;
-        use tokio::time::Duration;
-
-        // Create backend that takes 2 seconds to respond
-        let backend = tokio::spawn(async {
-            let listener = TcpListener::bind("127.0.0.1:0").await.unwrap();
-            let addr = listener.local_addr().unwrap();
-
-            tokio::spawn(async move {
-                loop {
-                    if let Ok((stream, _)) = listener.accept().await {
-                        tokio::spawn(async move {
-                            let io = TokioIo::new(stream);
-                            let service = service_fn(|_req| async {
-                                // Simulate slow backend (2 seconds)
-                                tokio::time::sleep(Duration::from_secs(2)).await;
-                                Ok::<_, hyper::Error>(Response::new(Full::new(Bytes::from(
-                                    "completed",
-                                ))))
-                            });
-
-                            let _ = hyper::server::conn::http1::Builder::new()
-                                .serve_connection(io, service)
-                                .await;
-                        });
-                    }
-                }
-            });
-
-            addr
-        })
-        .await
-        .unwrap();
-
-        // Create router pointing to slow backend
-        let router = Arc::new(Router::new());
-
-        // Convert IP address to u32 (IPv4 only - Backend struct constraint)
-        let ip_u32 = match backend.ip() {
-            std::net::IpAddr::V4(ipv4) => u32::from(ipv4),
-            std::net::IpAddr::V6(_) => {
-                // Skip test gracefully if IPv6 is encountered (shouldn't happen with 127.0.0.1 bind)
-                eprintln!("Test skipped: IPv6 not supported (Backend struct is IPv4-only for eBPF compatibility)");
-                return;
-            }
-        };
-
-        let backend_ref = common::Backend::new(ip_u32, backend.port(), 100);
-        router
-            .add_route(common::HttpMethod::GET, "/slow", vec![backend_ref])
-            .unwrap();
->>>>>>> 58754afd
 
         // Start proxy server
         let listener = TcpListener::bind("127.0.0.1:0").await.unwrap();
         let proxy_addr = listener.local_addr().unwrap();
         drop(listener);
 
-<<<<<<< HEAD
         let server = ProxyServer::new(proxy_addr.to_string(), Arc::clone(&router)).unwrap();
         tokio::spawn(async move {
             let _ = server.serve().await;
@@ -3083,70 +2877,5 @@
             "Location should preserve HTTP scheme, got: {}",
             location_str
         );
-=======
-        let server = ProxyServer::new(proxy_addr.to_string(), router).unwrap();
-
-        // Channel to trigger shutdown
-        let (shutdown_tx, shutdown_rx) = oneshot::channel();
-
-        // Spawn server with graceful shutdown support
-        // This will fail until we implement serve_with_shutdown()
-        let server_handle = tokio::spawn(async move {
-            server
-                .serve_with_shutdown(async {
-                    shutdown_rx.await.ok();
-                })
-                .await
-                .expect("Server should shutdown gracefully");
-        });
-
-        // Wait for server to be ready
-        tokio::time::sleep(Duration::from_millis(100)).await;
-
-        // Start a slow request (2 seconds)
-        let client = Client::builder(TokioExecutor::new()).build_http();
-        let uri = format!("http://{}/slow", proxy_addr);
-        let req_handle = tokio::spawn(async move {
-            let req = Request::builder()
-                .uri(uri)
-                .body(Full::new(Bytes::new()))
-                .unwrap();
-
-            client.request(req).await
-        });
-
-        // Give request time to start processing
-        tokio::time::sleep(Duration::from_millis(500)).await;
-
-        // Trigger shutdown while request is in-flight
-        shutdown_tx.send(()).ok();
-
-        // Wait for server to shutdown (should wait for request to complete)
-        let shutdown_result = tokio::time::timeout(Duration::from_secs(5), server_handle).await;
-
-        assert!(
-            shutdown_result.is_ok(),
-            "Server should shutdown within 5 seconds after draining"
-        );
-
-        // Verify the in-flight request completed successfully
-        let request_result = tokio::time::timeout(Duration::from_secs(3), req_handle)
-            .await
-            .expect("Request should complete")
-            .expect("Request handle should not panic");
-
-        assert!(
-            request_result.is_ok(),
-            "In-flight request should complete successfully during graceful shutdown"
-        );
-
-        if let Ok(response) = request_result {
-            assert_eq!(
-                response.status(),
-                StatusCode::OK,
-                "Response should be 200 OK"
-            );
-        }
->>>>>>> 58754afd
     }
 }