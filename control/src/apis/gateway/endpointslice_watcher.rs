--- conflicted
+++ resolved
@@ -255,16 +255,8 @@
             // Deduplicate by IP (a backend might appear in multiple slices)
             // Use the full 16-byte IP address for deduplication
             for backend in slice_backends {
-<<<<<<< HEAD
-                // Only use IPv4 backends for now (IPv6 support planned for future)
-                if let Some(ipv4) = backend.as_ipv4() {
-                    if seen_ips.insert(u32::from(ipv4)) {
-                        backends.push(backend);
-                    }
-=======
                 if seen_ips.insert(*backend.ip_bytes()) {
                     backends.push(backend);
->>>>>>> fe8bade3
                 }
             }
         }
